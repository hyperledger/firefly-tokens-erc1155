--- conflicted
+++ resolved
@@ -247,11 +247,7 @@
   ): Promise<EventStreamSubscription> {
     const response = await lastValueFrom(
       this.http.post<EventStreamSubscription>(
-<<<<<<< HEAD
-        new URL(`/${instancePath}/${event}`, this.baseUrl).href,
-=======
-        `${instancePath}/subscriptions`,
->>>>>>> 5b108336
+        new URL(`/subscriptions`, instancePath).href,
         {
           name,
           stream: streamId,
