// Copyright © 2022 Kaleido, Inc.
//
// SPDX-License-Identifier: Apache-2.0
//
// Licensed under the Apache License, Version 2.0 (the "License");
// you may not use this file except in compliance with the License.
// You may obtain a copy of the License at
//
//     http://www.apache.org/licenses/LICENSE-2.0
//
// Unless required by applicable law or agreed to in writing, software
// distributed under the License is distributed on an "AS IS" BASIS,
// WITHOUT WARRANTIES OR CONDITIONS OF ANY KIND, either express or implied.
// See the License for the specific language governing permissions and
// limitations under the License.

import { BadRequestException, Injectable, Logger } from '@nestjs/common';
<<<<<<< HEAD
import LRUCache from 'lru-cache';
import { abi as ERC1155MixedFungibleAbi } from '../abi/ERC1155MixedFungible.json';
import { abi as ERC1155MixedFungibleOldAbi } from '../abi/ERC1155MixedFungibleOld.json';
=======
import * as LRUCache from 'lru-cache';
import { abi as ERC1155MixedFungibleAbiV2 } from '../abi/ERC1155MixedFungible.json';
import { abi as ERC1155MixedFungibleAbiV1 } from '../abi/ERC1155MixedFungibleV1.json';
import { abi as ERC1155MixedFungibleAbiOld } from '../abi/ERC1155MixedFungibleOld.json';
import { Context } from '../request-context/request-context.decorator';
>>>>>>> 6f759a2c
import { BlockchainConnectorService } from './blockchain.service';
import { SupportsInterface } from './erc165';
import { DynamicMethods } from './erc1155';
import {
  IAbiMethod,
  MethodSignature,
  PoolLocator,
  TokenOperation,
  TokenPool,
  TokenType,
} from './tokens.interfaces';
import { encodeHex } from './tokens.util';

const CUSTOM_URI_IID = '0xa1d87d57';

const tokenCreateFunctionName = 'create';
export const tokenCreateEvent = 'TokenPoolCreation';

@Injectable()
export class AbiMapperService {
  private readonly logger = new Logger(AbiMapperService.name);
  private supportCache: LRUCache<string, boolean>;

  constructor(private blockchain: BlockchainConnectorService) {
    this.supportCache = new LRUCache<string, boolean>({ max: 500 });
  }

  allInvokeMethods(abi: IAbiMethod[]) {
    const allSignatures = [
      ...DynamicMethods.approval,
      ...DynamicMethods.burn,
      ...DynamicMethods.mint,
      ...DynamicMethods.transfer,
    ];
    return this.getAllMethods(abi, allSignatures);
  }

  async getAbi(ctx: Context, address: string) {
    const uriSupport = await this.supportsInterface(ctx, address, CUSTOM_URI_IID);
    return uriSupport ? ERC1155MixedFungibleAbiV2 : ERC1155MixedFungibleAbiOld;
  }

  private signatureMatch(method: IAbiMethod, signature: MethodSignature) {
    if (signature.name !== method.name || signature.inputs.length !== method.inputs?.length) {
      return false;
    }
    for (let i = 0; i < signature.inputs.length; i++) {
      if (signature.inputs[i].type !== method.inputs[i].type) {
        return false;
      }
    }
    return true;
  }

  getAllMethods(abi: IAbiMethod[], signatures: MethodSignature[]) {
    const methods: IAbiMethod[] = [];
    for (const signature of signatures) {
      for (const method of abi) {
        if (this.signatureMatch(method, signature)) {
          methods.push(method);
        }
      }
    }
    return methods;
  }

  getMethodAndParams(
    abi: IAbiMethod[],
    poolLocator: PoolLocator,
    operation: TokenOperation,
    dto: any,
  ) {
    const signatures = DynamicMethods[operation];
    for (const signature of signatures) {
      for (const method of abi) {
        if (this.signatureMatch(method, signature)) {
          const params = signature.map(poolLocator, dto);
          if (params !== undefined) {
            return { method, params };
          }
        }
      }
    }
    return {};
  }

  getCreateMethod() {
    return ERC1155MixedFungibleAbiV2.find(m => m.name === tokenCreateFunctionName);
  }

  getCreateEventV1() {
    return ERC1155MixedFungibleAbiV1.find(m => m.name === tokenCreateEvent);
  }

  getCreateEventV2() {
    return ERC1155MixedFungibleAbiV2.find(m => m.name === tokenCreateEvent);
  }

  getCreateMethodAndParams(dto: TokenPool) {
    const method = this.getCreateMethod();
    if (method === undefined) {
      throw new BadRequestException('Failed to parse contract ABI');
    }
    const params = [dto.type === TokenType.FUNGIBLE, encodeHex(dto.data ?? '')];
    return { method, params };
  }

  private async supportsInterface(ctx: Context, address: string, iid: string) {
    const cacheKey = `${address}:${iid}`;
    const cached = this.supportCache.get(cacheKey);
    if (cached !== undefined) {
      return cached;
    }

    let support = false;
    try {
      const result = await this.blockchain.query(ctx, address, SupportsInterface, [iid]);
      support = result.output === true;
      this.logger.log(`Querying interface '${iid}' support on contract '${address}': ${support}`);
    } catch (err) {
      this.logger.log(
        `Querying interface '${iid}' support on contract '${address}': failed (assuming false)`,
      );
    }

    this.supportCache.set(cacheKey, support);
    return support;
  }
}<|MERGE_RESOLUTION|>--- conflicted
+++ resolved
@@ -15,17 +15,11 @@
 // limitations under the License.
 
 import { BadRequestException, Injectable, Logger } from '@nestjs/common';
-<<<<<<< HEAD
-import LRUCache from 'lru-cache';
-import { abi as ERC1155MixedFungibleAbi } from '../abi/ERC1155MixedFungible.json';
-import { abi as ERC1155MixedFungibleOldAbi } from '../abi/ERC1155MixedFungibleOld.json';
-=======
 import * as LRUCache from 'lru-cache';
 import { abi as ERC1155MixedFungibleAbiV2 } from '../abi/ERC1155MixedFungible.json';
 import { abi as ERC1155MixedFungibleAbiV1 } from '../abi/ERC1155MixedFungibleV1.json';
 import { abi as ERC1155MixedFungibleAbiOld } from '../abi/ERC1155MixedFungibleOld.json';
 import { Context } from '../request-context/request-context.decorator';
->>>>>>> 6f759a2c
 import { BlockchainConnectorService } from './blockchain.service';
 import { SupportsInterface } from './erc165';
 import { DynamicMethods } from './erc1155';
