// Copyright © 2021 Kaleido, Inc.
//
// SPDX-License-Identifier: Apache-2.0
//
// Licensed under the Apache License, Version 2.0 (the "License");
// you may not use this file except in compliance with the License.
// You may obtain a copy of the License at
//
//     http://www.apache.org/licenses/LICENSE-2.0
//
// Unless required by applicable law or agreed to in writing, software
// distributed under the License is distributed on an "AS IS" BASIS,
// WITHOUT WARRANTIES OR CONDITIONS OF ANY KIND, either express or implied.
// See the License for the specific language governing permissions and
// limitations under the License.

import { ClientRequest } from 'http';
import { HttpService } from '@nestjs/axios';
import axios, { AxiosRequestConfig, AxiosResponse } from 'axios';
import {
  Injectable,
  InternalServerErrorException,
  Logger,
  NotFoundException,
} from '@nestjs/common';
import { lastValueFrom } from 'rxjs';
import { abi as ERC1155MixedFungibleAbi } from '../abi/ERC1155MixedFungible.json';
import { EventStreamService } from '../event-stream/event-stream.service';
import { Event, EventStream, EventStreamReply } from '../event-stream/event-stream.interfaces';
import { EventStreamProxyGateway } from '../eventstream-proxy/eventstream-proxy.gateway';
import { EventListener, EventProcessor } from '../eventstream-proxy/eventstream-proxy.interfaces';
import { WebSocketMessage } from '../websocket-events/websocket-events.base';
import { basicAuth } from '../utils';
import {
  ApprovalForAllEvent,
  AsyncResponse,
  ContractInfoResponse,
  EthConnectAsyncResponse,
  EthConnectReturn,
  IAbiMethod,
  TokenApproval,
  TokenApprovalEvent,
  TokenBalance,
  TokenBalanceQuery,
  TokenBurn,
  TokenBurnEvent,
  TokenPoolCreationEvent,
  TokenMint,
  TokenMintEvent,
  TokenPool,
  TokenPoolActivate,
  TokenPoolEvent,
  TokenTransfer,
  TokenTransferEvent,
  TokenType,
  TransferBatchEvent,
  TransferSingleEvent,
  TokenPoolEventInfo,
} from './tokens.interfaces';
import {
  decodeHex,
  encodeHex,
  encodeHexIDForURI,
  isFungible,
  packPoolLocator,
  packStreamName,
  packSubscriptionName,
  packTokenId,
  unpackPoolLocator,
  unpackSubscriptionName,
  unpackTokenId,
} from './tokens.util';

const TOKEN_STANDARD = 'ERC1155';
const ZERO_ADDRESS = '0x0000000000000000000000000000000000000000';
const BASE_SUBSCRIPTION_NAME = 'base';
const CUSTOM_URI_IID = '0xa1d87d57';

const sendTransactionHeader = 'SendTransaction';
const queryHeader = 'Query';
const tokenCreateFunctionName = 'create';
const tokenCreateEvent = 'TokenPoolCreation';
const tokenCreateEventSignatureOld = 'TokenCreate(address,uint256,bytes)';
const tokenCreateEventSignature = 'TokenPoolCreation(address,uint256,bytes)';
const transferSingleEvent = 'TransferSingle';
const transferSingleEventSignature = 'TransferSingle(address,address,address,uint256,uint256)';
const transferBatchEvent = 'TransferBatch';
const transferBatchEventSignature = 'TransferBatch(address,address,address,uint256[],uint256[])';
const approvalForAllEvent = 'ApprovalForAll';
const approvalForAllEventSignature = 'ApprovalForAll(address,address,bool)';

const ALL_SUBSCRIBED_EVENTS = [
  tokenCreateEvent,
  transferSingleEvent,
  transferBatchEvent,
  approvalForAllEvent,
];

@Injectable()
export class TokensService {
  private readonly logger = new Logger(TokensService.name);
  private contractAddress: string;
  private supportsCustomUri: boolean;

  baseUrl: string;
  instancePath: string;
  instanceUrl: string;
  topic: string;
  shortPrefix: string;
  stream: EventStream | undefined;
  username: string;
  password: string;

  constructor(
    private http: HttpService,
    private eventstream: EventStreamService,
    private proxy: EventStreamProxyGateway,
  ) {}

  configure(
    baseUrl: string,
    instancePath: string,
    topic: string,
    shortPrefix: string,
    username: string,
    password: string,
    contractAddress: string,
  ) {
    this.baseUrl = baseUrl;
    this.instancePath = instancePath;
    this.instanceUrl = new URL(this.instancePath, this.baseUrl).href;
    this.topic = topic;
    this.shortPrefix = shortPrefix;
    this.username = username;
    this.password = password;
    this.contractAddress = contractAddress.toLowerCase();
    this.proxy.addConnectionListener(this);
    this.proxy.addEventListener(new TokenListener(this));
  }

  async onConnect() {
    const wsUrl = this.baseUrl.replace('http', 'ws') + '/ws';
    const stream = await this.getStream();
    this.proxy.configure(wsUrl, stream.name);
  }

  /**
   * One-time initialization of event stream and base subscription.
   */
  async init() {
    const stream = await this.getStream();

    const eventABI = ERC1155MixedFungibleAbi.find(m => m.name === tokenCreateEvent);
    const methodABI = ERC1155MixedFungibleAbi.find(m => m.name === tokenCreateFunctionName);

    if (eventABI !== undefined && methodABI !== undefined) {
      const contractAddress = await this.getContractAddress();
      await this.eventstream.getOrCreateSubscription(
        this.baseUrl,
        eventABI,
        stream.id,
        tokenCreateEvent,
        packSubscriptionName(this.instancePath, BASE_SUBSCRIPTION_NAME, tokenCreateEvent),
        contractAddress,
        [methodABI],
        '0',
      );
    }
  }

  private async getContractAddress() {
    if (!this.contractAddress) {
      this.logger.debug(
        `CONTRACT_ADDRESS is not set, fetching the address using instance url: ${this.instanceUrl}`,
      );
      const response = await this.wrapError(
        lastValueFrom(
          this.http.get<ContractInfoResponse>(this.instanceUrl, {
            ...basicAuth(this.username, this.password),
          }),
        ),
      );
<<<<<<< HEAD
      this.contractAddress = response.data.address.toLowerCase();
=======
      this.contractAddress = '0x' + response.data.address.toLowerCase();
      this.logger.debug(`Contract address: ${this.contractAddress}`);
>>>>>>> 5b108336
    }

    return this.contractAddress;
  }

  async isCustomUriSupported() {
    if (this.supportsCustomUri === undefined) {
      try {
        const result = await this.query(
          ERC1155MixedFungibleAbi.find(m => m.name === 'supportsInterface'),
          [CUSTOM_URI_IID],
        );
        this.logger.debug(
          `Result for URI support on instance '${this.instancePath}': ${result.output}`,
        );
        this.supportsCustomUri = result.output === true;
      } catch (err) {
        this.logger.log(
          `Failed to query URI support on instance '${this.instancePath}': assuming false`,
        );
        this.supportsCustomUri = false;
      }
    }
    return this.supportsCustomUri;
  }

  async queryBaseUri() {
    try {
      const result = await this.query(
        ERC1155MixedFungibleAbi.find(m => m.name === 'baseTokenUri'),
        [CUSTOM_URI_IID],
      );
      return result.output as string;
    } catch (err) {
      this.logger.error(`Failed to query base URI`);
      return '';
    }
  }

  private async getStream() {
    const stream = this.stream;
    if (stream !== undefined) {
      return stream;
    }
    await this.migrationCheck();
    const name = this.stream?.name ?? packStreamName(this.topic, this.instancePath);
    this.logger.log('Creating stream with name ' + name);
    this.stream = await this.eventstream.createOrUpdateStream(name, name);
    return this.stream;
  }

  /**
   * Check for existing event streams and subscriptions that don't match the current
   * expected format (ie incorrect names, missing event subscriptions).
   *
   * Log a warning if any potential issues are flagged. User may need to delete
   * subscriptions manually and reactivate the pool directly.
   */
  async migrationCheck() {
    const name = packStreamName(this.topic, this.instancePath);
    const streams = await this.eventstream.getStreams();
    let existingStream = streams.find(s => s.name === name);
    if (existingStream === undefined) {
      // Look for the old stream name (topic alone)
      existingStream = streams.find(s => s.name === this.topic);
      if (existingStream === undefined) {
        return false;
      }
      this.logger.warn(
        `Old event stream found with name ${existingStream.name}. ` +
          `The connector will continue to use this stream, but it is recommended ` +
          `to create a new stream with the name ${name}.`,
      );
    }
    this.stream = existingStream;
    const streamId = existingStream.id;

    const allSubscriptions = await this.eventstream.getSubscriptions();
    const subscriptions = allSubscriptions.filter(s => s.stream === streamId);
    if (subscriptions.length === 0) {
      return false;
    }

    const baseSubscription = packSubscriptionName(
      this.instancePath,
      BASE_SUBSCRIPTION_NAME,
      tokenCreateEvent,
    );

    const foundEvents = new Map<string, string[]>();
    for (const sub of subscriptions) {
      if (sub.name === baseSubscription) {
        continue;
      }
      const parts = unpackSubscriptionName(sub.name);
      if (parts.poolLocator === undefined || parts.event === undefined) {
        this.logger.warn(
          `Non-parseable subscription name '${sub.name}' found in event stream '${existingStream.name}'.` +
            `It is recommended to delete all subscriptions and activate all pools again.`,
        );
        return true;
      }
      const key = packSubscriptionName(parts.instancePath, parts.poolLocator, '', parts.poolData);
      const existing = foundEvents.get(key);
      if (existing !== undefined) {
        existing.push(parts.event);
      } else {
        foundEvents.set(key, [parts.event]);
      }
    }

    // Expect to have found subscriptions for each of the events.
    for (const [key, events] of foundEvents) {
      const parts = unpackSubscriptionName(key);
      if (
        ALL_SUBSCRIBED_EVENTS.length !== events.length ||
        !ALL_SUBSCRIBED_EVENTS.every(event => events.includes(event))
      ) {
        this.logger.warn(
          `Event stream subscriptions for pool ${parts.poolLocator} do not include all expected events ` +
            `(${ALL_SUBSCRIBED_EVENTS}). Events may not be properly delivered to this pool. ` +
            `It is recommended to delete its subscriptions and activate the pool again.`,
        );
        return true;
      }
    }
    return false;
  }

  private requestOptions(): AxiosRequestConfig {
    return basicAuth(this.username, this.password);
  }

  private postOptions(signer: string, requestId?: string) {
    const from = `${this.shortPrefix}-from`;
    const sync = `${this.shortPrefix}-sync`;
    const id = `${this.shortPrefix}-id`;

    const requestOptions: AxiosRequestConfig = {
      params: {
        [from]: signer,
        [sync]: 'false',
        [id]: requestId,
      },
      ...basicAuth(this.username, this.password),
    };

    return requestOptions;
  }
  private async wrapError<T>(response: Promise<AxiosResponse<T>>) {
    return response.catch(err => {
      if (axios.isAxiosError(err)) {
        const request: ClientRequest | undefined = err.request;
        const response: AxiosResponse | undefined = err.response;
        const errorMessage = response?.data?.error ?? err.message;
        this.logger.warn(
          `${request?.path} <-- HTTP ${response?.status} ${response?.statusText}: ${errorMessage}`,
        );
        throw new InternalServerErrorException(errorMessage);
      }
      throw err;
    });
  }

  async query(method?: IAbiMethod, params?: any[]) {
    const response = await this.wrapError(
      lastValueFrom(
        this.http.post<EthConnectReturn>(
          this.baseUrl,
          { headers: { type: queryHeader }, to: await this.getContractAddress(), method, params },
          this.requestOptions(),
        ),
      ),
    );
    return response.data;
  }

  async sendTransaction(from: string, id?: string, method?: IAbiMethod, params?: any[]) {
    const response = await this.wrapError(
      lastValueFrom(
        this.http.post<EthConnectAsyncResponse>(
          this.baseUrl,
          {
            headers: { id, type: sendTransactionHeader },
            from,
            to: await this.getContractAddress(),
            method,
            params,
          },
          this.requestOptions(),
        ),
      ),
    );
    return response.data;
  }

  async getReceipt(id: string): Promise<EventStreamReply> {
    const response = await this.wrapError(
      lastValueFrom(
        this.http.get<EventStreamReply>(new URL(`/reply/${id}`, this.baseUrl).href, {
          validateStatus: status => status < 300 || status === 404,
          ...basicAuth(this.username, this.password),
        }),
      ),
    );
    if (response.status === 404) {
      throw new NotFoundException();
    }
    return response.data;
  }

  async createPool(dto: TokenPool): Promise<AsyncResponse> {
    const response = await this.sendTransaction(
      dto.signer,
      dto.requestId,
      ERC1155MixedFungibleAbi.find(m => m.name === tokenCreateFunctionName),
      [dto.type === TokenType.FUNGIBLE, encodeHex(dto.data ?? '')],
    );
    return { id: response.id };
  }

  async activatePool(dto: TokenPoolActivate) {
    const stream = await this.getStream();
    const poolLocator = unpackPoolLocator(dto.poolLocator);

    const tokenCreateEventABI = ERC1155MixedFungibleAbi.find(m => m.name === tokenCreateEvent);
    const tokenCreateFunctionABI = ERC1155MixedFungibleAbi.find(
      m => m.name === tokenCreateFunctionName,
    );
    const transferSingleEventABI = ERC1155MixedFungibleAbi.find(
      m => m.name === transferSingleEvent,
    );
    const transferBatchEventABI = ERC1155MixedFungibleAbi.find(m => m.name === transferBatchEvent);
    const transferFunctionABIs = ERC1155MixedFungibleAbi.filter(
      m =>
        m.name !== undefined &&
        (m.name.toLowerCase().includes('mint') ||
          m.name.toLowerCase().includes('transfer') ||
          m.name.toLowerCase().includes('burn')),
    );
    const approvalForAllEventABI = ERC1155MixedFungibleAbi.find(
      m => m.name === approvalForAllEvent,
    );
    const approvalFunctionABIs = ERC1155MixedFungibleAbi.filter(m =>
      m.name?.toLowerCase().includes('approval'),
    );

    if (
      tokenCreateEventABI !== undefined &&
      tokenCreateFunctionABI !== undefined &&
      transferSingleEventABI !== undefined &&
      transferBatchEventABI !== undefined &&
      approvalForAllEventABI !== undefined
    ) {
      const contractAddress = await this.getContractAddress();
      await Promise.all([
        this.eventstream.getOrCreateSubscription(
          this.baseUrl,
          tokenCreateEventABI,
          stream.id,
          tokenCreateEvent,
          packSubscriptionName(this.instancePath, dto.poolLocator, tokenCreateEvent, dto.poolData),
          contractAddress,
          [tokenCreateFunctionABI],
          poolLocator.blockNumber ?? '0',
        ),
        this.eventstream.getOrCreateSubscription(
          this.baseUrl,
          transferSingleEventABI,
          stream.id,
          transferSingleEvent,
          packSubscriptionName(
            this.instancePath,
            dto.poolLocator,
            transferSingleEvent,
            dto.poolData,
          ),
          contractAddress,
          transferFunctionABIs,
          poolLocator.blockNumber ?? '0',
        ),
        this.eventstream.getOrCreateSubscription(
          this.baseUrl,
          transferBatchEventABI,
          stream.id,
          transferBatchEvent,
          packSubscriptionName(
            this.instancePath,
            dto.poolLocator,
            transferBatchEvent,
            dto.poolData,
          ),
          contractAddress,
          transferFunctionABIs,
          poolLocator.blockNumber ?? '0',
        ),
        this.eventstream.getOrCreateSubscription(
          this.baseUrl,
          approvalForAllEventABI,
          stream.id,
          approvalForAllEvent,
          packSubscriptionName(
            this.instancePath,
            dto.poolLocator,
            approvalForAllEvent,
            dto.poolData,
          ),
          contractAddress,
          approvalFunctionABIs,
          // Block number is 0 because it is important to receive all approval events,
          // so existing approvals will be reflected in the newly created pool
          '0',
        ),
      ]);
    }
  }

  async mint(dto: TokenMint): Promise<AsyncResponse> {
    const poolLocator = unpackPoolLocator(dto.poolLocator);
    const typeId = packTokenId(poolLocator.poolId);
    if (isFungible(poolLocator.poolId)) {
      const response = await this.sendTransaction(
        dto.signer,
        dto.requestId,
        ERC1155MixedFungibleAbi.find(m => m.name === 'mintFungible'),
        [typeId, [dto.to], [dto.amount], encodeHex(dto.data ?? '')],
      );
      return { id: response.id };
    } else {
      // In the case of a non-fungible token:
      // - We parse the value as a whole integer count of NFTs to mint
      // - We require the number to be small enough to express as a JS number (we're packing into an array)
      const to: string[] = [];
      const amount = parseInt(dto.amount);
      for (let i = 0; i < amount; i++) {
        to.push(dto.to);
      }

      if (dto.uri !== undefined && (await this.isCustomUriSupported())) {
        const response = await this.sendTransaction(
          dto.signer,
          dto.requestId,
          ERC1155MixedFungibleAbi.find(m => m.name === 'mintNonFungibleWithURI'),
          [typeId, to, encodeHex(dto.data ?? ''), dto.uri],
        );
        return { id: response.id };
      } else {
        const response = await this.sendTransaction(
          dto.signer,
          dto.requestId,
          ERC1155MixedFungibleAbi.find(m => m.name === 'mintNonFungible'),
          [typeId, to, encodeHex(dto.data ?? '')],
        );
        return { id: response.id };
      }
    }
  }

  async approval(dto: TokenApproval): Promise<AsyncResponse> {
    const response = await this.sendTransaction(
      dto.signer,
      dto.requestId,
      ERC1155MixedFungibleAbi.find(m => m.name === 'setApprovalForAllWithData'),
      [dto.operator, dto.approved, encodeHex(dto.data ?? '')],
    );
    return { id: response.id };
  }

  async transfer(dto: TokenTransfer): Promise<AsyncResponse> {
    const poolLocator = unpackPoolLocator(dto.poolLocator);
    const response = await this.sendTransaction(
      dto.signer,
      dto.requestId,
      ERC1155MixedFungibleAbi.find(m => m.name === 'safeTransferFrom'),
      [
        dto.from,
        dto.to,
        packTokenId(poolLocator.poolId, dto.tokenIndex),
        dto.amount,
        encodeHex(dto.data ?? ''),
      ],
    );
    return { id: response.id };
  }

  async burn(dto: TokenBurn): Promise<AsyncResponse> {
    const poolLocator = unpackPoolLocator(dto.poolLocator);
    const response = await this.sendTransaction(
      dto.signer,
      dto.requestId,
      ERC1155MixedFungibleAbi.find(m => m.name === 'burn'),
      [
        dto.from,
        packTokenId(poolLocator.poolId, dto.tokenIndex),
        dto.amount,
        encodeHex(dto.data ?? ''),
      ],
    );

    return { id: response.id };
  }

  async balance(dto: TokenBalanceQuery): Promise<TokenBalance> {
    const poolLocator = unpackPoolLocator(dto.poolLocator);
    const response = await this.query(
      ERC1155MixedFungibleAbi.find(m => m.name === 'balanceOf'),
      [dto.account, packTokenId(poolLocator.poolId, dto.tokenIndex)],
    );
    return { balance: response.output };
  }
}

class TokenListener implements EventListener {
  private readonly logger = new Logger(TokenListener.name);

  constructor(private readonly service: TokensService) {}

  async onEvent(subName: string, event: Event, process: EventProcessor) {
    switch (this.trimEventSignature(event.signature)) {
      case tokenCreateEventSignatureOld:
      case tokenCreateEventSignature:
        process(await this.transformTokenPoolCreationEvent(subName, event));
        break;
      case transferSingleEventSignature:
        process(await this.transformTransferSingleEvent(subName, event));
        break;
      case approvalForAllEventSignature:
        process(this.transformApprovalForAllEvent(subName, event));
        break;
      case transferBatchEventSignature:
        for (const msg of await this.transformTransferBatchEvent(subName, event)) {
          process(msg);
        }
        break;
      default:
        this.logger.error(`Unknown event signature: ${event.signature}`);
        return undefined;
    }
  }

  /**
   * Generate an event ID in the recognized FireFly format for Ethereum
   * (zero-padded block number, transaction index, and log index)
   */
  private formatBlockchainEventId(event: Event) {
    const blockNumber = event.blockNumber ?? '0';
    const txIndex = BigInt(event.transactionIndex).toString(10);
    const logIndex = event.logIndex ?? '0';
    return [
      blockNumber.padStart(12, '0'),
      txIndex.padStart(6, '0'),
      logIndex.padStart(6, '0'),
    ].join('/');
  }

  private stripParamsFromSignature(signature: string) {
    return signature.substring(0, signature.indexOf('('));
  }

  private trimEventSignature(signature: string) {
    const firstColon = signature.indexOf(':');
    if (firstColon > 0) {
      return signature.substring(firstColon + 1);
    }
    return signature;
  }

  private async transformTokenPoolCreationEvent(
    subName: string,
    event: TokenPoolCreationEvent,
  ): Promise<WebSocketMessage | undefined> {
    const { data: output } = event;
    const unpackedId = unpackTokenId(output.type_id);
    const unpackedSub = unpackSubscriptionName(subName);
    const decodedData = decodeHex(output.data ?? '');

    if (unpackedSub.poolLocator === undefined) {
      // should not happen
      return undefined;
    }

    const poolLocator = unpackPoolLocator(unpackedSub.poolLocator);
    if (poolLocator.poolId !== BASE_SUBSCRIPTION_NAME && poolLocator.poolId !== unpackedId.poolId) {
      return undefined;
    }

    const eventInfo: TokenPoolEventInfo = {
      address: event.address,
      typeId: '0x' + encodeHexIDForURI(output.type_id),
    };

    if (await this.service.isCustomUriSupported()) {
      eventInfo.baseUri = await this.service.queryBaseUri();
    }

    return {
      event: 'token-pool',
      data: <TokenPoolEvent>{
        standard: TOKEN_STANDARD,
        poolLocator: packPoolLocator(unpackedId.poolId, event.blockNumber),
        type: unpackedId.isFungible ? TokenType.FUNGIBLE : TokenType.NONFUNGIBLE,
        signer: output.operator,
        data: decodedData,
        info: eventInfo,
        blockchain: {
          id: this.formatBlockchainEventId(event),
          name: this.stripParamsFromSignature(this.trimEventSignature(event.signature)),
          location: 'address=' + event.address,
          signature: this.trimEventSignature(event.signature),
          timestamp: event.timestamp,
          output,
          info: {
            blockNumber: event.blockNumber,
            transactionIndex: event.transactionIndex,
            transactionHash: event.transactionHash,
            logIndex: event.logIndex,
            address: event.address,
            signature: this.trimEventSignature(event.signature),
          },
        },
      },
    };
  }

  private async transformTransferSingleEvent(
    subName: string,
    event: TransferSingleEvent,
    eventIndex?: number,
  ): Promise<WebSocketMessage | undefined> {
    const { data: output } = event;
    const unpackedId = unpackTokenId(output.id);
    const unpackedSub = unpackSubscriptionName(subName);
    const decodedData = decodeHex(event.inputArgs?.data ?? '');

    if (unpackedSub.poolLocator === undefined) {
      // should not happen
      return undefined;
    }

    const poolLocator = unpackPoolLocator(unpackedSub.poolLocator);
    if (poolLocator.poolId !== unpackedId.poolId) {
      // this transfer is not from the subscribed pool
      return undefined;
    }
    if (output.from === ZERO_ADDRESS && output.to === ZERO_ADDRESS) {
      // should not happen
      return undefined;
    }

    const uri = unpackedId.isFungible ? undefined : await this.getTokenUri(output.id);
    const eventId = this.formatBlockchainEventId(event);
    const transferId =
      eventIndex === undefined ? eventId : eventId + '/' + eventIndex.toString(10).padStart(6, '0');

    const commonData = <TokenTransferEvent>{
      id: transferId,
      poolData: unpackedSub.poolData,
      poolLocator: unpackedSub.poolLocator,
      tokenIndex: unpackedId.tokenIndex,
      uri,
      amount: output.value,
      signer: output.operator,
      data: decodedData,
      blockchain: {
        id: eventId,
        name: this.stripParamsFromSignature(this.trimEventSignature(event.signature)),
        location: 'address=' + event.address,
        signature: this.trimEventSignature(event.signature),
        timestamp: event.timestamp,
        output,
        info: {
          blockNumber: event.blockNumber,
          transactionIndex: event.transactionIndex,
          transactionHash: event.transactionHash,
          logIndex: event.logIndex,
          address: event.address,
          signature: this.trimEventSignature(event.signature),
        },
      },
    };

    if (output.from === ZERO_ADDRESS) {
      return {
        event: 'token-mint',
        data: <TokenMintEvent>{ ...commonData, to: output.to },
      };
    } else if (output.to === ZERO_ADDRESS) {
      return {
        event: 'token-burn',
        data: <TokenBurnEvent>{ ...commonData, from: output.from },
      };
    } else {
      return {
        event: 'token-transfer',
        data: <TokenTransferEvent>{ ...commonData, from: output.from, to: output.to },
      };
    }
  }

  private async transformTransferBatchEvent(
    subName: string,
    event: TransferBatchEvent,
  ): Promise<WebSocketMessage[]> {
    const messages: WebSocketMessage[] = [];
    for (let i = 0; i < event.data.ids.length; i++) {
      const message = await this.transformTransferSingleEvent(
        subName,
        {
          ...event,
          data: {
            from: event.data.from,
            to: event.data.to,
            operator: event.data.operator,
            id: event.data.ids[i],
            value: event.data.values[i],
          },
        },
        i,
      );
      if (message !== undefined) {
        messages.push(message);
      }
    }
    return messages;
  }

  private transformApprovalForAllEvent(
    subName: string,
    event: ApprovalForAllEvent,
  ): WebSocketMessage | undefined {
    const { data: output } = event;
    const unpackedSub = unpackSubscriptionName(subName);
    const decodedData = decodeHex(event.inputArgs?.data ?? '');

    if (unpackedSub.poolLocator === undefined) {
      // should not happen
      return undefined;
    }
    const poolLocator = unpackPoolLocator(unpackedSub.poolLocator);

    // One event may apply across multiple pools
    // Include the poolId to generate a unique approvalId per pool
    const eventId = this.formatBlockchainEventId(event);
    const approvalId = eventId + '/' + poolLocator.poolId;

    return {
      event: 'token-approval',
      data: <TokenApprovalEvent>{
        id: approvalId,
        poolData: unpackedSub.poolData,
        subject: `${output.account}:${output.operator}`,
        poolLocator: unpackedSub.poolLocator,
        operator: output.operator,
        approved: output.approved,
        signer: output.account,
        data: decodedData,
        blockchain: {
          id: eventId,
          name: this.stripParamsFromSignature(this.trimEventSignature(event.signature)),
          location: 'address=' + event.address,
          signature: this.trimEventSignature(event.signature),
          timestamp: event.timestamp,
          output,
          info: {
            blockNumber: event.blockNumber,
            transactionIndex: event.transactionIndex,
            transactionHash: event.transactionHash,
            logIndex: event.logIndex,
            address: event.address,
            signature: this.trimEventSignature(event.signature),
          },
        },
      },
    };
  }

  private async getTokenUri(id: string): Promise<string> {
    try {
      const response = await this.service.query(
        ERC1155MixedFungibleAbi.find(m => m.name === 'uri'),
        [id],
      );
      const output = response.output as string;
      if (output.includes('{id}') === true) {
        return output.replace('{id}', encodeHexIDForURI(id));
      }
      return output;
    } catch (err) {
      return '';
    }
  }
}<|MERGE_RESOLUTION|>--- conflicted
+++ resolved
@@ -139,7 +139,7 @@
   }
 
   async onConnect() {
-    const wsUrl = this.baseUrl.replace('http', 'ws') + '/ws';
+    const wsUrl = new URL('/ws',this.baseUrl.replace('http', 'ws')).href;
     const stream = await this.getStream();
     this.proxy.configure(wsUrl, stream.name);
   }
@@ -180,12 +180,8 @@
           }),
         ),
       );
-<<<<<<< HEAD
-      this.contractAddress = response.data.address.toLowerCase();
-=======
       this.contractAddress = '0x' + response.data.address.toLowerCase();
       this.logger.debug(`Contract address: ${this.contractAddress}`);
->>>>>>> 5b108336
     }
 
     return this.contractAddress;
